--- conflicted
+++ resolved
@@ -125,11 +125,7 @@
       </div>
 
       <!-- Modal: Group Form -->
-<<<<<<< HEAD
-      <div x-cloak x-show="groupFormModal.show" x-transition.opacity.duration.200ms x-trap.inert.noscroll="groupFormModal.show" @close-group-form.window="groupFormModal.show = false; loadGroups()" class="fixed top-0 left-0 right-0 bottom-0 inset-0 z-[60] flex items-end justify-center bg-black/20 p-4 pb-8 backdrop-blur-xs sm:items-center lg:p-8" role="dialog" aria-modal="true" aria-labelledby="groupModalTitle">
-=======
       <div x-cloak x-show="groupFormModal.show" x-transition.opacity.duration.200ms x-trap.inert.noscroll="groupFormModal.show" @keydown.esc.window="groupFormModal.show = false" @close-group-form.window="groupFormModal.show = false; loadGroups()" class="fixed top-0 left-0 right-0 bottom-0 inset-0 z-[60] flex items-end justify-center bg-black/20 p-4 pb-8 backdrop-blur-xs sm:items-center lg:p-8" role="dialog" aria-modal="true" aria-labelledby="groupModalTitle">
->>>>>>> cd73d748
         <div x-show="groupFormModal.show" x-transition:enter="transition ease-out duration-200 delay-100 motion-reduce:transition-opacity" x-transition:enter-start="scale-0" x-transition:enter-end="scale-100" class="flex max-w-2xl w-full flex-col gap-4 overflow-hidden rounded-lg border border-grey-200 bg-white text-neutral-600 dark:bg-gray-800 dark:border-gray-700 dark:text-neutral-300 shadow-xl">
           <div class="flex items-center justify-between border-b border-neutral-300 bg-neutral-50/60 p-4 dark:border-gray-700 dark:bg-gray-800/20">
             <h3 id="groupModalTitle" class="font-semibold tracking-wide text-neutral-900 dark:text-white" x-text="groupFormModal.isEdit ? 'Edit Group' : 'Create Group'"></h3>
